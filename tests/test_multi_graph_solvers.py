--- conflicted
+++ resolved
@@ -22,18 +22,10 @@
 
 from test_utils import *
 import platform
-<<<<<<< HEAD
-
-=======
->>>>>>> 946d6f36
 os_name = platform.system()
 backends = ['pytorch', 'numpy', 'paddle', 'jittor'] if os_name == 'Linux' else ['pytorch', 'numpy', 'paddle']
 if os_name == 'Linux':
     import jittor as jt
-<<<<<<< HEAD
-
-=======
->>>>>>> 946d6f36
 
 # The testing function
 def _test_mgm_solver_on_isomorphic_graphs(num_graph, num_node, node_feat_dim, solver_func, mode, matrix_params,
@@ -201,27 +193,6 @@
     num_graphs = 10
     # test without outliers
     _test_mgm_solver_on_isomorphic_graphs(num_graphs, num_nodes, 10, pygm.gamgm, 'kb-qap', {
-<<<<<<< HEAD
-        'sk_init_tau': [0.5, 0.1],
-        'sk_min_tau': [0.1, 0.05],
-        'param_lambda': [0.1, 0.5],
-        'node_aff_fn': [functools.partial(pygm.utils.gaussian_aff_fn, sigma=.1), pygm.utils.inner_prod_aff_fn],
-        'verbose': [True]
-    }, backends)
-
-    # test with outliers
-    _test_mgm_solver_on_isomorphic_graphs(num_graphs, num_nodes, 10, pygm.gamgm, 'kb-qap', {
-        'sk_init_tau': [0.5],
-        'sk_gamma': [0.8],
-        'sk_min_tau': [0.1],
-        'param_lambda': [0.],
-        'node_aff_fn': [functools.partial(pygm.utils.gaussian_aff_fn, sigma=.1)],
-        'verbose': [True],
-        'n_univ': [10],
-        'outlier_thresh': [0., 0.1],
-        'ns': [np.array([num_nodes] * (num_graphs // 2) + [num_nodes - 1] * (num_graphs - num_graphs // 2))],
-    }, backends)
-=======
             'sk_init_tau': [0.5, 0.1],
             'sk_min_tau': [0.1, 0.05],
             'param_lambda': [0.1, 0.5],
@@ -241,7 +212,6 @@
             'outlier_thresh': [0., 0.1],
             'ns': [np.array([num_nodes] * (num_graphs // 2) + [num_nodes-1] * (num_graphs - num_graphs // 2))],
         }, backends)
->>>>>>> 946d6f36
 
 
 def test_gamgm_backward():
@@ -273,17 +243,6 @@
     if os_name == 'Linux':
         pygm.BACKEND = 'jittor'
         jt.set_global_seed(2)
-<<<<<<< HEAD
-
-        # Generate 10 isomorphic graphs
-        graph_num = 10
-        As, X_gt, Fs = pygm.utils.generate_isomorphic_graphs(node_num=4, graph_num=10, node_feat_dim=20)
-
-        # Compute node-wise similarity by inner-product and Sinkhorn
-        W = jt.matmul(Fs.unsqueeze(1), Fs.transpose(1, 2).unsqueeze(0))
-        W = pygm.sinkhorn(W.reshape(graph_num ** 2, 4, 4)).reshape(graph_num, graph_num, 4, 4)
-
-=======
     
         # Generate 10 isomorphic graphs
         graph_num = 10
@@ -293,37 +252,23 @@
         W = jt.matmul(Fs.unsqueeze(1), Fs.transpose(1, 2).unsqueeze(0))
         W = pygm.sinkhorn(W.reshape(graph_num ** 2, 4, 4)).reshape(graph_num, graph_num, 4, 4)
     
->>>>>>> 946d6f36
         # This function is differentiable by the black-box trick
         class Model(jt.nn.Module):
             def __init__(self, W):
                 self.W = W
-<<<<<<< HEAD
 
             def execute(self, As):
                 X = pygm.gamgm(As, self.W)
                 return X
 
-=======
-            def execute (self, As) :
-                X = pygm.gamgm(As, self.W)
-                return X
-    
->>>>>>> 946d6f36
         W.start_grad()
         model = Model(W)
         X = model(As)
         matched = 0
         for i, j in itertools.product(range(graph_num), repeat=2):
-<<<<<<< HEAD
             matched += (X[i, j] * X_gt[i, j]).sum()
         acc = matched / X_gt.sum()
 
-=======
-            matched += (X[i,j] * X_gt[i,j]).sum()
-        acc = matched / X_gt.sum()
-    
->>>>>>> 946d6f36
         # Backward pass via black-box trick
         optim = jt.nn.SGD(model.parameters(), lr=0.1)
         optim.step(acc)
