r"""
Classic (learning-free) **multi-graph matching** solvers. These multi-graph matching solvers are recommended to solve
the joint matching problem of multiple graphs.
"""

import functools
import importlib
import pygmtools
from pygmtools.utils import NOT_IMPLEMENTED_MSG, _check_shape, _get_shape, _unsqueeze, _squeeze, _check_data_type
import math


def cao(K, x0=None, qap_solver=None,
        mode='time',
        max_iter=6, lambda_init=0.3, lambda_step=1.1, lambda_max=1.0, iter_boost=2,
        backend=None):
    r"""
    Composition based Affinity Optimization (CAO) solver for multi-graph matching. This solver builds a supergraph for
    matching update to incorporate the two aspects by optimizing the affinity score, meanwhile gradually
    infusing the consistency.

    Each update step is described as follows:

    .. math::

        \arg \max_{k} (1-\lambda) J(\mathbf{X}_{ik} \mathbf{X}_{kj}) + \lambda C_p(\mathbf{X}_{ik} \mathbf{X}_{kj})

    where :math:`J(\mathbf{X}_{ik} \mathbf{X}_{kj})` is the objective score, and
    :math:`C_p(\mathbf{X}_{ik} \mathbf{X}_{kj})` measures a consistency score compared to other matchings. These two
    terms are balanced by :math:`\lambda`, and :math:`\lambda` starts from a smaller number and gradually grows.

    :param K: :math:`(m\times m \times n^2 \times n^2)` the input affinity matrix, where ``K[i,j]`` is the affinity
              matrix of graph ``i`` and graph ``j`` (:math:`m`: number of nodes)
    :param x0: (optional) :math:`(m\times m \times n \times n)` the initial two-graph matching result, where ``X[i,j]``
               is the matching matrix result of graph ``i`` and graph ``j``. If this argument is not given,
               ``qap_solver`` will be used to compute the two-graph matching result.
    :param qap_solver: (default: pygm.rrwm) a function object that accepts a batched affinity matrix and returns the
                       matching matrices. It is suggested to use ``functools.partial`` and the QAP solvers provided in
                       the :mod:`~pygmtools.classic_solvers` module (see examples below).
    :param mode: (default: ``'time'``) the operation mode of this algorithm. Options: ``'time', 'memory'``,
                 where ``'time'`` is a time-efficient version and ``'memory'`` is a memory-efficient version.
    :param max_iter: (default: 6) max number of iterations
    :param lambda_init: (default: 0.3) initial value of :math:`\lambda`, with :math:`\lambda\in[0,1]`
    :param lambda_step: (default: 1.1) the increase step size of :math:`\lambda`, updated by ``lambda = step * lambda``
    :param lambda_max: (default: 1.0) the max value of lambda
    :param iter_boost: (default: 2) to boost the convergence of the CAO algorithm, :math:`\lambda` will be forced to
                       update every ``iter_boost`` iterations.
    :param backend: (default: ``pygmtools.BACKEND`` variable) the backend for computation.
    :return: :math:`(m\times m \times n \times n)` the multi-graph matching result

    .. note::

        The input graphs must have the same number of nodes for this algorithm to work correctly.

    .. note::

       Multi-graph matching methods process all graphs at once and do not support the additional batch dimension. Please
       note that this behavior is different from two-graph matching solvers in :mod:`~pygmtools.classic_solvers`.
    
    .. dropdown:: Numpy Example

        ::

            >>> import numpy as np
            >>> import pygmtools as pygm
            >>> pygm.BACKEND = 'numpy'
            >>> np.random.seed(1)

            # Generate 10 isomorphic graphs
            >>> graph_num = 10
            >>> As, X_gt = pygm.utils.generate_isomorphic_graphs(node_num=4, graph_num=10)
            >>> As_1, As_2 = [], []
            >>> for i in range(graph_num):
            ...     for j in range(graph_num):
            ...         As_1.append(As[i])
            ...         As_2.append(As[j])
            >>> As_1 = np.stack(As_1, axis=0)
            >>> As_2 = np.stack(As_2, axis=0)

            # Build affinity matrix
            >>> conn1, edge1, ne1 = pygm.utils.dense_to_sparse(As_1)
            >>> conn2, edge2, ne2 = pygm.utils.dense_to_sparse(As_2)
            >>> import functools
            >>> gaussian_aff = functools.partial(pygm.utils.gaussian_aff_fn, sigma=1.) # set affinity function
            >>> K = pygm.utils.build_aff_mat(None, edge1, conn1, None, edge2, conn2, None, None, None, None, edge_aff_fn=gaussian_aff)
            >>> K = K.reshape(graph_num, graph_num, 4*4, 4*4)
            >>> K.shape
            (10, 10, 16, 16)

            # Solve the multi-matching problem
            >>> X = pygm.cao(K)
            >>> (X * X_gt).sum() / X_gt.sum()
            1.0

            # Use the IPFP solver for two-graph matching
            >>> ipfp_func = functools.partial(pygmtools.ipfp, n1max=4, n2max=4)
            >>> X = pygm.cao(K, qap_solver=ipfp_func)
            >>> (X * X_gt).sum() / X_gt.sum()
            1.0

            # Run the faster version of CAO algorithm
            >>> X = pygm.cao(K, mode='fast')
            >>> (X * X_gt).sum() / X_gt.sum()
            1.0


    .. dropdown:: Pytorch Example

        ::

            >>> import torch
            >>> import pygmtools as pygm
            >>> pygm.BACKEND = 'pytorch'
            >>> _ = torch.manual_seed(1)

            # Generate 10 isomorphic graphs
            >>> graph_num = 10
            >>> As, X_gt = pygm.utils.generate_isomorphic_graphs(node_num=4, graph_num=10)
            >>> As_1, As_2 = [], []
            >>> for i in range(graph_num):
            ...     for j in range(graph_num):
            ...         As_1.append(As[i])
            ...         As_2.append(As[j])
            >>> As_1 = torch.stack(As_1, dim=0)
            >>> As_2 = torch.stack(As_2, dim=0)

            # Build affinity matrix
            >>> conn1, edge1, ne1 = pygm.utils.dense_to_sparse(As_1)
            >>> conn2, edge2, ne2 = pygm.utils.dense_to_sparse(As_2)
            >>> import functools
            >>> gaussian_aff = functools.partial(pygm.utils.gaussian_aff_fn, sigma=1.) # set affinity function
            >>> K = pygm.utils.build_aff_mat(None, edge1, conn1, None, edge2, conn2, None, None, None, None, edge_aff_fn=gaussian_aff)
            >>> K = K.reshape(graph_num, graph_num, 4*4, 4*4)
            >>> K.shape
            torch.Size([10, 10, 16, 16])

            # Solve the multi-matching problem
            >>> X = pygm.cao(K)
            >>> (X * X_gt).sum() / X_gt.sum()
            tensor(1.)

            # Use the IPFP solver for two-graph matching
            >>> ipfp_func = functools.partial(pygm.ipfp, n1max=4, n2max=4)
            >>> X = pygm.cao(K, qap_solver=ipfp_func)
            >>> (X * X_gt).sum() / X_gt.sum()
            tensor(1.)

            # Run the faster version of CAO algorithm
            >>> X = pygm.cao(K, mode='fast')
            >>> (X * X_gt).sum() / X_gt.sum()
            tensor(1.)


    .. dropdown:: Paddle Example

        ::

            >>> import paddle
            >>> import pygmtools as pygm
            >>> pygm.BACKEND = 'paddle'
            >>> _ = paddle.seed(1)

            # Generate 10 isomorphic graphs
            >>> graph_num = 10
            >>> As, X_gt = pygm.utils.generate_isomorphic_graphs(node_num=4, graph_num=10)
            >>> As_1, As_2 = [], []
            >>> for i in range(graph_num):
            ...     for j in range(graph_num):
            ...         As_1.append(As[i])
            ...         As_2.append(As[j])
            >>> As_1 = paddle.stack(As_1, axis=0)
            >>> As_2 = paddle.stack(As_2, axis=0)

            # Build affinity matrix
            >>> conn1, edge1, ne1 = pygm.utils.dense_to_sparse(As_1)
            >>> conn2, edge2, ne2 = pygm.utils.dense_to_sparse(As_2)
            >>> import functools
            >>> gaussian_aff = functools.partial(pygm.utils.gaussian_aff_fn, sigma=1.) # set affinity function
            >>> K = pygm.utils.build_aff_mat(None, edge1, conn1, None, edge2, conn2, None, None, None, None, edge_aff_fn=gaussian_aff)
            >>> K = K.reshape((graph_num, graph_num, 4*4, 4*4))
            >>> K.shape
            [10, 10, 16, 16]

            # Solve the multi-matching problem
            >>> X = pygm.cao(K)
            >>> (X * X_gt).sum() / X_gt.sum()
            Tensor(shape=[1], dtype=float32, place=Place(cpu), stop_gradient=True, [1.])

            # Use the IPFP solver for two-graph matching
            >>> ipfp_func = functools.partial(pygm.ipfp, n1max=4, n2max=4)
            >>> X = pygm.cao(K, qap_solver=ipfp_func)
            >>> (X * X_gt).sum() / X_gt.sum()
            Tensor(shape=[1], dtype=float32, place=Place(cpu), stop_gradient=True, [1.])

            # Run the faster version of CAO algorithm
            >>> X = pygm.cao(K, mode='fast')
            >>> (X * X_gt).sum() / X_gt.sum()
            Tensor(shape=[1], dtype=float32, place=Place(cpu), stop_gradient=True, [1.])


    .. dropdown:: Jittor Example

        ::

            >>> import jittor as jt
            >>> import pygmtools as pygm
            >>> pygm.BACKEND = 'jittor'
            >>> _ = jt.seed(1)

            # Generate 10 isomorphic graphs
            >>> graph_num = 10
            >>> As, X_gt = pygm.utils.generate_isomorphic_graphs(node_num=4, graph_num=10)
            >>> As_1, As_2 = [], []
            >>> for i in range(graph_num):
            ...     for j in range(graph_num):
            ...         As_1.append(As[i])
            ...         As_2.append(As[j])
            >>> As_1 = jt.stack(As_1, dim=0)
            >>> As_2 = jt.stack(As_2, dim=0)

            # Build affinity matrix
            >>> conn1, edge1, ne1 = pygm.utils.dense_to_sparse(As_1)
            >>> conn2, edge2, ne2 = pygm.utils.dense_to_sparse(As_2)
            >>> import functools
            >>> gaussian_aff = functools.partial(pygm.utils.gaussian_aff_fn, sigma=1.) # set affinity function
            >>> K = pygm.utils.build_aff_mat(None, edge1, conn1, None, edge2, conn2, None, None, None, None, edge_aff_fn=gaussian_aff)
            >>> K = K.reshape(graph_num, graph_num, 4*4, 4*4)
            >>> K.shape
            [10,10,16,16,]

            # Solve the multi-matching problem
            >>> X = pygm.cao(K, mode='memory')
            >>> (X * X_gt).sum() / X_gt.sum()
            jt.Var([1.], dtype=float32)

            # Use the IPFP solver for two-graph matching
            >>> ipfp_func = functools.partial(pygm.ipfp, n1max=4, n2max=4)
            >>> X = pygm.cao(K, qap_solver=ipfp_func, mode='memory')
            >>> (X * X_gt).sum() / X_gt.sum()
            jt.Var([1.], dtype=float32)

            # Run the faster version of CAO algorithm
            >>> X = pygm.cao(K, mode='time')
            >>> (X * X_gt).sum() / X_gt.sum()
            jt.Var([1.], dtype=float32)

    .. note::
        If you find this graph matching solver useful in your research, please cite:

        ::

            @article{cao,
              title={Multi-graph matching via affinity optimization with graduated consistency regularization},
              author={Yan, Junchi and Cho, Minsu and Zha, Hongyuan and Yang, Xiaokang and Chu, Stephen M},
              journal={IEEE transactions on pattern analysis and machine intelligence},
              volume={38},
              number={6},
              pages={1228--1242},
              year={2015},
              publisher={IEEE}
            }
    """
    if backend is None:
        backend = pygmtools.BACKEND
    # check the correctness of input
    _check_data_type(K, 'K', backend)
    K_shape = _get_shape(K, backend)
    if not (len(K_shape) == 4 and K_shape[0] == K_shape[1] and K_shape[2] == K_shape[3]):
        raise ValueError(f"Unsupported input data shape: got K {K_shape}")
    num_graph, aff_size = K_shape[0], K_shape[2]
    num_node = int(math.sqrt(aff_size))
    if not num_node ** 2 == aff_size:
        raise ValueError("The input affinity matrix is not supported. Please note that this function "
                         "does not support matching with outliers or partial matching.")
    if not 0 <= lambda_init <= 1: raise ValueError(f"lambda_init must be in [0, 1], got lambda_init={lambda_init}")
    if not 0 <= lambda_max <= 1: raise ValueError(f"lambda_max must be in [0, 1], got lambda_max={lambda_max}")
    if not lambda_step > 1: raise ValueError(f"lambda_step must be >1, got lambda_step={lambda_step}")
    if x0 is not None:
        _check_data_type(x0, 'x0', backend)
        x0_shape = _get_shape(x0, backend)
        if not len(x0_shape) == 4 and num_graph == x0_shape[0] == x0_shape[1] and num_node == x0_shape[2] == x0_shape[3]:
            raise ValueError(f"Unsupported input data shape: got K {K_shape} x0 {x0_shape}")
    else:
        if qap_solver is None:
            qap_solver = functools.partial(pygmtools.rrwm, n1max=num_node, n2max=num_node, backend=backend)
        x0 = qap_solver(K.reshape((num_graph ** 2, aff_size, aff_size)))
        x0 = pygmtools.hungarian(x0, backend=backend)
        x0 = x0.reshape((num_graph, num_graph, num_node, num_node))

    args = (K, x0, num_graph, num_node, max_iter, lambda_init, lambda_step, lambda_max, iter_boost)
    try:
        mod = importlib.import_module(f'pygmtools.{backend}_backend')
        if mode in ['time']:
            fn = mod.cao_fast_solver
        elif mode in ['memory']:
            fn = mod.cao_solver
        else:
            raise ValueError("Unknown value of mode: supported values ['time', 'memory']")
    except ModuleNotFoundError and AttributeError:
        raise NotImplementedError(
            NOT_IMPLEMENTED_MSG.format(backend)
        )

    return fn(*args)


def mgm_floyd(K, x0=None, qap_solver=None,
              mode='time',
              param_lambda=0.2,
              backend=None):
    r"""
    Multi-Graph Matching based on Floyd shortest path algorithm. A supergraph is considered by regarding each input
    graph as a node, and the matching between graphs are regraded as edges in the supergraph. Floyd algorithm is used
    to discover a shortest path on this supergraph for matching update.

    The length of edges on the supergraph is described as follows:

    .. math::

        \arg \max_{k} (1-\lambda) J(\mathbf{X}_{ik} \mathbf{X}_{kj}) + \lambda C_p(\mathbf{X}_{ik} \mathbf{X}_{kj})

    where :math:`J(\mathbf{X}_{ik} \mathbf{X}_{kj})` is the objective score, and
    :math:`C_p(\mathbf{X}_{ik} \mathbf{X}_{kj})` measures a consistency score compared to other matchings. These two
    terms are balanced by :math:`\lambda`.

    :param K: :math:`(m\times m \times n^2 \times n^2)` the input affinity matrix, where ``K[i,j]`` is the affinity
              matrix of graph ``i`` and graph ``j`` (:math:`m`: number of nodes)
    :param x0: (optional) :math:`(m\times m \times n \times n)` the initial two-graph matching result, where ``X[i,j]``
               is the matching matrix result of graph ``i`` and graph ``j``. If this argument is not given,
               ``qap_solver`` will be used to compute the two-graph matching result.
    :param qap_solver: (default: pygm.rrwm) a function object that accepts a batched affinity matrix and returns the
                       matching matrices. It is suggested to use ``functools.partial`` and the QAP solvers provided in
                       the :mod:`~pygmtools.classic_solvers` module (see examples below).
    :param mode: (default: ``'time'``) the operation mode of this algorithm. Options: ``'time', 'memory'``,
                 where ``'time'`` is a time-efficient version and ``'memory'`` is a memory-efficient version.
    :param param_lambda: (default: 0.3) value of :math:`\lambda`, with :math:`\lambda\in[0,1]`
    :param backend: (default: ``pygmtools.BACKEND`` variable) the backend for computation.
    :return: :math:`(m\times m \times n \times n)` the multi-graph matching result

    .. dropdown:: Numpy Example

        ::

            >>> import numpy as np
            >>> import pygmtools as pygm
            >>> pygm.BACKEND = 'numpy'
            >>> np.random.seed(1)

            # Generate 10 isomorphic graphs
            >>> graph_num = 10
            >>> As, X_gt = pygm.utils.generate_isomorphic_graphs(node_num=4, graph_num=10)
            >>> As_1, As_2 = [], []
            >>> for i in range(graph_num):
            ...     for j in range(graph_num):
            ...         As_1.append(As[i])
            ...         As_2.append(As[j])
            >>> As_1 = np.stack(As_1, axis=0)
            >>> As_2 = np.stack(As_2, axis=0)

            # Build affinity matrix
            >>> conn1, edge1, ne1 = pygm.utils.dense_to_sparse(As_1)
            >>> conn2, edge2, ne2 = pygm.utils.dense_to_sparse(As_2)
            >>> import functools
            >>> gaussian_aff = functools.partial(pygm.utils.gaussian_aff_fn, sigma=1.) # set affinity function
            >>> K = pygm.utils.build_aff_mat(None, edge1, conn1, None, edge2, conn2, None, None, None, None, edge_aff_fn=gaussian_aff)
            >>> K = K.reshape(graph_num, graph_num, 4*4, 4*4)
            >>> K.shape
            (10, 10, 16, 16)

            # Solve the multi-matching problem
            >>> X = pygm.mgm_floyd(K)
            >>> (X * X_gt).sum() / X_gt.sum()
            1.0

            # Use the IPFP solver for two-graph matching
            >>> ipfp_func = functools.partial(pygm.ipfp, n1max=4, n2max=4)
            >>> X = pygm.mgm_floyd(K, qap_solver=ipfp_func)
            >>> (X * X_gt).sum() / X_gt.sum()
            1.0

            # Run the faster version of CAO algorithm
            >>> X = pygm.mgm_floyd(K, mode='fast')
            >>> (X * X_gt).sum() / X_gt.sum()
            1.0


    .. dropdown:: Pytorch Example

        ::

            >>> import torch
            >>> import pygmtools as pygm
            >>> pygm.BACKEND = 'pytorch'
            >>> _ = torch.manual_seed(1)

            # Generate 10 isomorphic graphs
            >>> graph_num = 10
            >>> As, X_gt = pygm.utils.generate_isomorphic_graphs(node_num=4, graph_num=10)
            >>> As_1, As_2 = [], []
            >>> for i in range(graph_num):
            ...     for j in range(graph_num):
            ...         As_1.append(As[i])
            ...         As_2.append(As[j])
            >>> As_1 = torch.stack(As_1, dim=0)
            >>> As_2 = torch.stack(As_2, dim=0)

            # Build affinity matrix
            >>> conn1, edge1, ne1 = pygm.utils.dense_to_sparse(As_1)
            >>> conn2, edge2, ne2 = pygm.utils.dense_to_sparse(As_2)
            >>> import functools
            >>> gaussian_aff = functools.partial(pygm.utils.gaussian_aff_fn, sigma=1.) # set affinity function
            >>> K = pygm.utils.build_aff_mat(None, edge1, conn1, None, edge2, conn2, None, None, None, None, edge_aff_fn=gaussian_aff)
            >>> K = K.reshape(graph_num, graph_num, 4*4, 4*4)
            >>> K.shape
            torch.Size([10, 10, 16, 16])

            # Solve the multi-matching problem
            >>> X = pygm.mgm_floyd(K)
            >>> (X * X_gt).sum() / X_gt.sum()
            tensor(1.)

            # Use the IPFP solver for two-graph matching
            >>> ipfp_func = functools.partial(pygm.ipfp, n1max=4, n2max=4)
            >>> X = pygm.mgm_floyd(K, qap_solver=ipfp_func)
            >>> (X * X_gt).sum() / X_gt.sum()
            tensor(1.)

            # Run the faster version of CAO algorithm
            >>> X = pygm.mgm_floyd(K, mode='fast')
            >>> (X * X_gt).sum() / X_gt.sum()
            tensor(1.)


    .. dropdown:: Paddle Example

        ::

            >>> import paddle
            >>> import pygmtools as pygm
            >>> pygm.BACKEND = 'paddle'
            >>> _ = paddle.seed(1)

            # Generate 10 isomorphic graphs
            >>> graph_num = 10
            >>> As, X_gt = pygm.utils.generate_isomorphic_graphs(node_num=4, graph_num=10)
            >>> As_1, As_2 = [], []
            >>> for i in range(graph_num):
            ...     for j in range(graph_num):
            ...         As_1.append(As[i])
            ...         As_2.append(As[j])
            >>> As_1 = paddle.stack(As_1, axis=0)
            >>> As_2 = paddle.stack(As_2, axis=0)

            # Build affinity matrix
            >>> conn1, edge1, ne1 = pygm.utils.dense_to_sparse(As_1)
            >>> conn2, edge2, ne2 = pygm.utils.dense_to_sparse(As_2)
            >>> import functools
            >>> gaussian_aff = functools.partial(pygm.utils.gaussian_aff_fn, sigma=1.) # set affinity function
            >>> K = pygm.utils.build_aff_mat(None, edge1, conn1, None, edge2, conn2, None, None, None, None, edge_aff_fn=gaussian_aff)
            >>> K = K.reshape((graph_num, graph_num, 4*4, 4*4))
            >>> K.shape
            [10, 10, 16, 16]

            # Solve the multi-matching problem
            >>> X = pygm.mgm_floyd(K)
            >>> (X * X_gt).sum() / X_gt.sum()
            Tensor(shape=[1], dtype=float32, place=Place(cpu), stop_gradient=True, [1.])

            # Use the IPFP solver for two-graph matching
            >>> ipfp_func = functools.partial(pygm.ipfp, n1max=4, n2max=4)
            >>> X = pygm.mgm_floyd(K, qap_solver=ipfp_func)
            >>> (X * X_gt).sum() / X_gt.sum()
            Tensor(shape=[1], dtype=float32, place=Place(cpu), stop_gradient=True, [1.])

            # Run the faster version of CAO algorithm
            >>> X = pygm.mgm_floyd(K, mode='fast')
            >>> (X * X_gt).sum() / X_gt.sum()
            Tensor(shape=[1], dtype=float32, place=Place(cpu), stop_gradient=True, [1.])


    .. dropdown:: Jittor Example

        ::
            
            >>> import jittor as jt
            >>> import pygmtools as pygm
            >>> pygm.BACKEND = 'jittor'
            >>> _ = jt.seed(1)

            # Generate 10 isomorphic graphs
            >>> graph_num = 10
            >>> As, X_gt = pygm.utils.generate_isomorphic_graphs(node_num=4, graph_num=10)
            >>> As_1, As_2 = [], []
            >>> for i in range(graph_num):
            ...    for j in range(graph_num):
            ...        As_1.append(As[i])
            ...        As_2.append(As[j])
            >>> As_1 = jt.stack(As_1, dim=0)
            >>> As_2 = jt.stack(As_2, dim=0)

            # Build affinity matrix
            >>> conn1, edge1, ne1 = pygm.utils.dense_to_sparse(As_1)
            >>> conn2, edge2, ne2 = pygm.utils.dense_to_sparse(As_2)
            >>> import functools
            >>> gaussian_aff = functools.partial(pygm.utils.gaussian_aff_fn, sigma=1.) # set affinity function
            >>> K = pygm.utils.build_aff_mat(None, edge1, conn1, None, edge2, conn2, None, None, None, None, edge_aff_fn=gaussian_aff)
            >>> K = K.reshape(graph_num, graph_num, 4*4, 4*4)
            >>> K.shape
            [10,10,16,16,]

            # Solve the multi-matching problem
            >>> X = pygm.mgm_floyd(K, mode='memory')
            >>> (X * X_gt).sum() / X_gt.sum()
            jt.Var([1.], dtype=float32)

            # Use the IPFP solver for two-graph matching
            >>> ipfp_func = functools.partial(pygm.ipfp, n1max=4, n2max=4)
            >>> X = pygm.mgm_floyd(K, qap_solver=ipfp_func, mode='memory')
            >>> (X * X_gt).sum() / X_gt.sum()
            jt.Var([1.], dtype=float32)

            # Run the faster version of CAO algorithm
            >>> X = pygm.mgm_floyd(K, mode='time')
            >>> (X * X_gt).sum() / X_gt.sum()
            jt.Var([1.], dtype=float32)


    .. note::

        If you find this graph matching solver useful in your research, please cite:

        ::

            @article{mgm_floyd,
              title={Unifying offline and online multi-graph matching via finding shortest paths on supergraph},
              author={Jiang, Zetian and Wang, Tianzhe and Yan, Junchi},
              journal={IEEE transactions on pattern analysis and machine intelligence},
              volume={43},
              number={10},
              pages={3648--3663},
              year={2020},
              publisher={IEEE}
            }
    """
    if backend is None:
        backend = pygmtools.BACKEND
    # check the correctness of input
    _check_data_type(K, 'K', backend)
    K_shape = _get_shape(K, backend)
    if not (len(K_shape) == 4 and K_shape[0] == K_shape[1] and K_shape[2] == K_shape[3]):
        raise ValueError(f"Unsupported input data shape: got K {K_shape}")
    num_graph, aff_size = K_shape[0], K_shape[2]
    num_node = int(math.sqrt(aff_size))
    if not num_node ** 2 == aff_size:
        raise ValueError("The input affinity matrix is not supported. Please note that this function "
                         "does not support matching with outliers or partial matching.")
    if not 0 <= param_lambda <= 1: raise ValueError(f"param_lambda must be in [0, 1], got param_lambda={param_lambda}")
    if x0 is not None:
        _check_data_type(x0, 'x0', backend)
        x0_shape = _get_shape(x0, backend)
        if not len(x0_shape) == 4 and num_graph == x0_shape[0] == x0_shape[1] and num_node == x0_shape[2] == x0_shape[3]:
            raise ValueError(f"Unsupported input data shape: got K {K_shape} x0 {x0_shape}")
    else:
        if qap_solver is None:
            qap_solver = functools.partial(pygmtools.rrwm, n1max=num_node, n2max=num_node, backend=backend)
        x0 = qap_solver(K.reshape((num_graph ** 2, aff_size, aff_size)))
        x0 = pygmtools.hungarian(x0, backend=backend)
        x0 = x0.reshape((num_graph, num_graph, num_node, num_node))

    args = (K, x0, num_graph, num_node, param_lambda)
    try:
        mod = importlib.import_module(f'pygmtools.{backend}_backend')
        if mode in ['time']:
            fn = mod.mgm_floyd_fast_solver
        elif mode in ['memory']:
            fn = mod.mgm_floyd_solver
        else:
            raise ValueError("Unknown value of mode: supported values ['time', 'memory']")
    except ModuleNotFoundError and AttributeError:
        raise NotImplementedError(
            NOT_IMPLEMENTED_MSG.format(backend)
        )

    return fn(*args)


def gamgm(A, W,
          ns=None, n_univ=None, U0=None,
          sk_init_tau=0.5, sk_min_tau=0.1, sk_gamma=0.8, sk_iter=20, max_iter=100, param_lambda=1.,
          converge_thresh=1e-5, outlier_thresh=-1, bb_smooth=0.1,
          verbose=False,
          backend=None):
    r"""
    Graduated Assignment-based multi-graph matching solver. Graduated assignment is a classic approach for hard
    assignment problems like graph matching, based on graduated annealing of Sinkhorn's temperature :math:`\tau` to
    enforce the matching constraint.

    The objective score is described as

    .. math::

        \max_{\mathbf{X}_{i,j}, i,j\in [m]} \ \sum_{i,j\in [m]} \left( \lambda \ \mathrm{tr}(\mathbf{X}_{ij}^\top \mathbf{A}_{i} \mathbf{X}_{ij} \mathbf{A}_{j}) + \mathrm{tr}(\mathbf{X}_{ij}^\top \mathbf{W}_{ij})\right)

    Once the algorithm converges at a fixed :math:`\tau` value, :math:`\tau` shrinks as:

    .. math::

        \tau = \tau \times \gamma

    and the iteration continues. At last, Hungarian algorithm is applied to ensure the result is a permutation matrix.

    .. note::

        This algorithm is based on the Koopmans-Beckmann's QAP formulation and you should input the adjacency matrices
        ``A`` and node-wise similarity matrices ``W`` instead of the affinity matrices.

    :param A: :math:`(m\times n \times n)` the adjacency matrix (:math:`m`: number of nodes).
              The graphs may have different number of nodes (specified by the ``ns`` argument).
    :param W: :math:`(m\times m \times n \times n)` the node-wise similarity matrix, where ``W[i,j]`` is the similarity
              matrix
    :param ns: (optional) :math:`(m)` the number of nodes. If not given, it will be inferred based on the size of ``A``.
    :param n_univ: (optional) the size of the universe node set. If not given, it will be the largest number of nodes.
    :param U0: (optional) the initial multi-graph matching result. If not given, it will be randomly initialized.
    :param sk_init_tau: (default: 0.05) initial value of :math:`\tau` for Sinkhorn algorithm
    :param sk_min_tau: (default: 1.0e-3) minimal value of :math:`\tau` for Sinkhorn algorithm
    :param sk_gamma: (default: 0.8) the shrinking parameter of :math:`\tau`: :math:`\tau = \tau \times \gamma`
    :param sk_iter: (default: 200) max number of iterations for Sinkhorn algorithm
    :param max_iter: (default: 1000) max number of iterations for graduated assignment
    :param param_lambda: (default: 1) the weight :math:`\lambda` of the quadratic term
    :param converge_thresh: (default: 1e-5) if the Frobenius norm of the change of U is smaller than this, the iteration
                            is stopped.
    :param outlier_thresh: (default: -1) if > 0, pairs with node+edge similarity score smaller than this threshold will
                           be discarded. This threshold is designed to handle outliers.
    :param bb_smooth: (default: 0.1) the black-box differentiation smoothing parameter.
    :param verbose: (default: False) print verbose information for parameter tuning
    :param backend: (default: ``pygmtools.BACKEND`` variable) the backend for computation.
    :return: the multi-graph matching result (a :mod:`~pygmtools.utils.MultiMatchingResult` object)

    .. note::

        In PyTorch backend, this function is differentiable through the black-box trick. See the following paper for
        details:

        ::

            Vlastelica M, Paulus A., Differentiation of Blackbox Combinatorial Solvers, ICLR 2020

        If you want to disable this differentiable feature, please detach the input tensors from the computational
        graph.

    .. note::

        Setting ``verbose=True`` may help you tune the parameters.

    .. dropdown:: Numpy Example

        ::
<<<<<<< HEAD
        
=======
>>>>>>> 79364782
            >>> import numpy as np
            >>> import pygmtools as pygm
            >>> import itertools
            >>> import time
            >>> pygm.BACKEND = 'numpy'
            >>> np.random.seed(1)

            # Generate 10 isomorphic graphs
            >>> graph_num = 10
            >>> As, X_gt, Fs = pygm.utils.generate_isomorphic_graphs(node_num=4, graph_num=10, node_feat_dim=20)

            # Compute node-wise similarity by inner-product and Sinkhorn
            >>> W = np.matmul(np.expand_dims(Fs,axis=1), np.expand_dims(Fs.swapaxes(1, 2),axis=0))
            >>> W = pygm.sinkhorn(W.reshape(graph_num ** 2, 4, 4)).reshape(graph_num, graph_num, 4, 4)

            # Solve the multi-matching problem
            >>> X = pygm.gamgm(As, W)
            >>> matched = 0
            for i, j in itertools.product(range(graph_num), repeat=2):
            ...    matched += (X[i,j] * X_gt[i,j]).sum()
            >>> acc = matched / X_gt.sum()
            >>> acc
            1.0

            # This function supports graphs with different nodes (also known as partial matching)
            # In the following we ignore the last node from the last 5 graphs
            >>> ns = np.array([4, 4, 4, 4, 4, 3, 3, 3, 3, 3], dtype='i4')
            >>> for i in range(graph_num):
            ...    As[i, ns[i]:, :] = 0
            ...    As[i, :, ns[i]:] = 0
            >>> for i, j in itertools.product(range(graph_num), repeat=2):
            ...    X_gt[i, j, ns[i]:, :] = 0
            ...    X_gt[i, j, :, ns[j]:] = 0
            ...    W[i, j, ns[i]:, :] = 0
            ...    W[i, j, :, ns[j]:] = 0

            # Partial matching is challenging and the following parameters are carefully tuned
            >>> X = pygm.gamgm(As, W, ns, n_univ=4, sk_init_tau=.1, sk_min_tau=0.01, param_lambda=0.3)

            # Check the partial matching result
            >>> matched = 0
            >>> for i, j in itertools.product(range(graph_num), repeat=2):
            ...    matched += (X[i,j] * X_gt[i, j, :ns[i], :ns[j]]).sum()
            >>> matched / X_gt.sum()
            1.0


    .. dropdown:: Pytorch Example

        ::

            >>> import torch
            >>> import pygmtools as pygm
            >>> import itertools
            >>> import time
            >>> pygm.BACKEND = 'pytorch'
            >>> _ = torch.manual_seed(1)

            # Generate 10 isomorphic graphs
            >>> graph_num = 10
            >>> As, X_gt, Fs = pygm.utils.generate_isomorphic_graphs(node_num=4, graph_num=10, node_feat_dim=20)

            # Compute node-wise similarity by inner-product and Sinkhorn
            >>> W = torch.matmul(Fs.unsqueeze(1), Fs.transpose(1, 2).unsqueeze(0))
            >>> W = pygm.sinkhorn(W.reshape(graph_num ** 2, 4, 4)).reshape(graph_num, graph_num, 4, 4)

            # Solve the multi-matching problem
            >>> X = pygm.gamgm(As, W)
            >>> matched = 0
            >>> for i, j in itertools.product(range(graph_num), repeat=2):
            ...     matched += (X[i,j] * X_gt[i,j]).sum()
            >>> acc = matched / X_gt.sum()
            >>> acc
            tensor(1.)

            # This function is differentiable by the black-box trick
            >>> W.requires_grad_(True)  # tell PyTorch to track the gradients
            >>> X = pygm.gamgm(As, W)
            >>> matched = 0
            >>> for i, j in itertools.product(range(graph_num), repeat=2):
            ...     matched += (X[i,j] * X_gt[i,j]).sum()
            >>> acc = matched / X_gt.sum()

            # Backward pass via black-box trick
            >>> acc.backward()
            >>> torch.sum(W.grad != 0)
            tensor(128)

            # This function supports graphs with different nodes (also known as partial matching)
            # In the following we ignore the last node from the last 5 graphs
            >>> ns = torch.tensor([4, 4, 4, 4, 4, 3, 3, 3, 3, 3], dtype=torch.int)
            >>> for i in range(graph_num):
            ...     As[i, ns[i]:, :] = 0
            ...     As[i, :, ns[i]:] = 0
            >>> for i, j in itertools.product(range(graph_num), repeat=2):
            ...     X_gt[i, j, ns[i]:, :] = 0
            ...     X_gt[i, j, :, ns[j]:] = 0
            ...     W[i, j, ns[i]:, :] = 0
            ...     W[i, j, :, ns[j]:] = 0
            >>> W = W.detach() # detach tensor if gradient is not needed

            # Partial matching is challenging and the following parameters are carefully tuned
            >>> X = pygm.gamgm(As, W, ns, n_univ=4, sk_init_tau=.1, sk_min_tau=0.01, param_lambda=0.3)

            # Check the partial matching result
            >>> matched = 0
            >>> for i, j in itertools.product(range(graph_num), repeat=2):
            ...     matched += (X[i,j] * X_gt[i, j, :ns[i], :ns[j]]).sum()
            >>> matched / X_gt.sum()
            tensor(1.)


    .. dropdown:: Paddle Example

        ::

            >>> import paddle
            >>> import pygmtools as pygm
            >>> import itertools
            >>> import time
            >>> pygm.BACKEND = 'paddle'
            >>> _ = paddle.seed(1)

            # Generate 10 isomorphic graphs
            >>> graph_num = 10
            >>> As, X_gt, Fs = pygm.utils.generate_isomorphic_graphs(node_num=4, graph_num=10, node_feat_dim=20)

            # Compute node-wise similarity by inner-product and Sinkhorn
            >>> W = paddle.matmul(Fs.unsqueeze(1), Fs.transpose((0, 2, 1)).unsqueeze(0))
            >>> W = pygm.sinkhorn(W.reshape((graph_num ** 2, 4, 4))).reshape((graph_num, graph_num, 4, 4))

            # Solve the multi-matching problem
            >>> X = pygm.gamgm(As, W)
            >>> matched = 0
            >>> for i, j in itertools.product(range(graph_num), repeat=2):
            ...     matched += (X[i,j] * X_gt[i,j]).sum()
            >>> acc = matched / X_gt.sum()
            >>> acc
            Tensor(shape=[1], dtype=float32, place=Place(cpu), stop_gradient=True, [1.])

            # This function is differentiable by the black-box trick
            >>> W.requires_grad_(True)  # tell Paddle to track the gradients
            >>> X = pygm.gamgm(As, W)
            >>> matched = 0
            >>> for i, j in itertools.product(range(graph_num), repeat=2):
            ...     matched += (X[i,j] * X_gt[i,j]).sum()
            >>> acc = matched / X_gt.sum()

            # Backward pass via black-box trick
            >>> acc.backward()
            >>> paddle.sum(W.grad != 0)
            "AttributeError: 'GAMGMPaddleFunc_backward' object has no attribute 'needs_input_grad'"

            # This function supports graphs with different nodes (also known as partial matching)
            # In the following we ignore the last node from the last 5 graphs
            >>> ns = paddle.to_tensor([4, 4, 4, 4, 4, 3, 3, 3, 3, 3], dtype=paddle.int32)
            >>> for i in range(graph_num):
            ...     As[i, ns[i]:, :] = 0
            ...     As[i, :, ns[i]:] = 0
            >>> for i, j in itertools.product(range(graph_num), repeat=2):
            ...     X_gt[i, j, ns[i]:, :] = 0
            ...     X_gt[i, j, :, ns[j]:] = 0
            ...     W[i, j, ns[i]:, :] = 0
            ...     W[i, j, :, ns[j]:] = 0
            >>> W = W.detach() # detach tensor if gradient is not needed

            # Partial matching is challenging and the following parameters are carefully tuned
            >>> X = pygm.gamgm(As, W, ns, n_univ=4, sk_init_tau=.1, sk_min_tau=0.01, param_lambda=0.3)

            # Check the partial matching result
            >>> matched = 0
            >>> for i, j in itertools.product(range(graph_num), repeat=2):
            ...     matched += (X[i,j] * X_gt[i, j, :ns[i], :ns[j]]).sum()
            >>> matched / X_gt.sum()
            Tensor(shape=[1], dtype=float32, place=Place(cpu), stop_gradient=True, [0.88424438])


    .. dropdown:: Jittor Example

        ::

            >>> import jittor as jt
            >>> import pygmtools as pygm
            >>> import itertools
            >>> import time
            >>> pygm.BACKEND = 'jittor'

            # Generate 10 isomorphic graphs
            >>> graph_num = 10
            >>> As, X_gt, Fs = pygm.utils.generate_isomorphic_graphs(node_num=4, graph_num=10, node_feat_dim=20)

            # Compute node-wise similarity by inner-product and Sinkhorn
            >>> W = jt.matmul(Fs.unsqueeze(1), Fs.transpose(1, 2).unsqueeze(0))
            >>> W = pygm.sinkhorn(W.reshape(graph_num ** 2, 4, 4)).reshape(graph_num, graph_num, 4, 4)

            # Solve the multi-matching problem
            >>> X = pygm.gamgm(As, W)
            >>> matched = 0
            >>> for i, j in itertools.product(range(graph_num), repeat=2):
            ...    matched += (X[i,j] * X_gt[i,j]).sum()
            >>> acc = matched / X_gt.sum()
            >>> acc
            jt.Var([1.], dtype=float32)

            # This function supports graphs with different nodes (also known as partial matching)
            # In the following we ignore the last node from the last 3 graphs
            >>> ns = [4, 4, 4, 4, 4, 3, 3, 3, 3, 3]
            >>> for i in range(graph_num):
            ...    As[i, ns[i]:, :] = 0
            ...    As[i, :, ns[i]:] = 0
            >>> for i, j in itertools.product(range(graph_num), repeat=2):
            ...    X_gt[i, j, ns[i]:, :] = 0
            ...    X_gt[i, j, :, ns[j]:] = 0
            ...    W[i, j, ns[i]:, :] = 0
            ...    W[i, j, :, ns[j]:] = 0
            >>> ns = jt.int32(ns)
            >>> W = W.detach() # detach tensor if gradient is not needed

            # Partial matching is challenging and the following parameters are carefully tuned
            >>> X = pygm.gamgm(As, W, ns, n_univ=4, sk_init_tau=.1, sk_min_tau=0.01, param_lambda=0.3)

            # Check the partial matching result
            >>> matched = 0
            >>> for i, j in itertools.product(range(graph_num), repeat=2):
            ...    matched += (X[i,j] * X_gt[i, j, :ns[i].item(), :ns[j].item()]).sum()
            >>> matched / X_gt.sum()
            jt.Var([1.], dtype=float32)

    .. note::

        If you find this graph matching solver useful in your research, please cite:

        ::

            @article{gamgm1,
              title={Graduated assignment algorithm for multiple graph matching based on a common labeling},
              author={Sol{\'e}-Ribalta, Albert and Serratosa, Francesc},
              journal={International Journal of Pattern Recognition and Artificial Intelligence},
              volume={27},
              number={01},
              pages={1350001},
              year={2013},
              publisher={World Scientific}
            }

            @article{gamgm2,
              title={Graduated assignment for joint multi-graph matching and clustering with application to unsupervised graph matching network learning},
              author={Wang, Runzhong and Yan, Junchi and Yang, Xiaokang},
              journal={Advances in Neural Information Processing Systems},
              volume={33},
              pages={19908--19919},
              year={2020}
            }

        This algorithm is originally proposed by paper ``gamgm1``, and further improved by paper ``gamgm2`` to fit
        modern computing architectures like GPU.
    """
    if backend is None:
        backend = pygmtools.BACKEND
    # check the correctness of input
    _check_data_type(A, 'A', backend)
    A_shape = _get_shape(A, backend)
    if not (len(A_shape) == 3 and A_shape[1] == A_shape[2]):
        raise ValueError(f"Unsupported input data shape: got A {A_shape}")
    num_graph, max_node = A_shape[0], A_shape[1]
    _check_data_type(W, 'W', backend)
    W_shape = _get_shape(W, backend)
    if not (len(W_shape) == 4 and W_shape[0] == W_shape[1] == num_graph and W_shape[2] == W_shape[3] == max_node):
        raise ValueError(f"Unsupported input data shape: got A {A_shape}, W {W_shape}")
    if ns is not None:
        _check_data_type(ns, 'ns', backend)
        ns_shape = _get_shape(ns, backend)
        if not (len(ns_shape) == 1 and ns_shape[0] == num_graph):
            raise ValueError(f"The size of ns mismatches the sizes of A and W: got ns {ns_shape}, A {A_shape}, W {W_shape}")
    if n_univ is None:
        n_univ = max_node
    if U0 is not None:
        _check_data_type(U0, 'U0', backend)
    if not sk_init_tau > 0: raise ValueError(f"sk_init_tau must be >0, got sk_init_tau={sk_init_tau}")
    if not sk_min_tau > 0: raise ValueError(f"sk_min_tau must be >0, got sk_min_tau={sk_min_tau}")
    if not 0 < sk_gamma < 1: raise ValueError(f"sk_gamma must be in (0, 1), got sk_gamma={sk_gamma}")
    if not 0 < bb_smooth < 1: raise ValueError(f"bb_smooth must be in (0, 1), got bb_smooth={bb_smooth}")

    args = (A, W, ns, n_univ, U0, sk_init_tau, sk_min_tau, sk_gamma, sk_iter, max_iter, param_lambda,
            converge_thresh, outlier_thresh, bb_smooth, verbose)
    try:
        mod = importlib.import_module(f'pygmtools.{backend}_backend')
        fn = mod.gamgm
    except ModuleNotFoundError and AttributeError:
        raise NotImplementedError(
            NOT_IMPLEMENTED_MSG.format(backend)
        )

    return fn(*args)<|MERGE_RESOLUTION|>--- conflicted
+++ resolved
@@ -655,10 +655,7 @@
     .. dropdown:: Numpy Example
 
         ::
-<<<<<<< HEAD
-        
-=======
->>>>>>> 79364782
+
             >>> import numpy as np
             >>> import pygmtools as pygm
             >>> import itertools
