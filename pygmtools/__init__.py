--- conflicted
+++ resolved
@@ -14,12 +14,9 @@
 from .multi_graph_solvers import cao, mgm_floyd, gamgm
 from .neural_solvers import pca_gm, ipca_gm, cie, ngm, genn_astar
 import pygmtools.utils as utils
-<<<<<<< HEAD
+import importlib.util
 set_backend = utils.set_backend
 
-=======
-import importlib.util
->>>>>>> 546bfd7b
 BACKEND = 'numpy'
 __version__ = '0.4.2a2'
 __author__ = 'ThinkLab at SJTU'
